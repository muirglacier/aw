--- conflicted
+++ resolved
@@ -13,135 +13,6 @@
 	. "github.com/onsi/gomega"
 )
 
-<<<<<<< HEAD
-var _ = Describe("Content Resolver", func() {
-	Describe("Double-Cache", func() {
-		Context("when inserting content", func() {
-			It("should be able to query it", func() {
-				resolver := dht.NewDoubleCacheContentResolver(
-					dht.DefaultDoubleCacheContentResolverOptions(),
-					nil,
-				)
-
-				f := func(contentType uint8, content []byte) bool {
-					hash := id.Hash(sha256.Sum256(content))
-					resolver.Insert(hash, contentType, content)
-
-					newContent, ok := resolver.Content(hash, contentType, false)
-					Expect(ok).To(BeTrue())
-					Expect(newContent).To(Equal(content))
-					return true
-				}
-				Expect(quick.Check(f, nil)).To(Succeed())
-			})
-
-			It("should drop old values", func() {
-				capacity := 10
-				resolver := dht.NewDoubleCacheContentResolver(
-					dht.DefaultDoubleCacheContentResolverOptions().
-						WithCapacity(capacity),
-					nil,
-				)
-				contentType := uint8(0)
-
-				// Fill cache with data.
-				hashes := make([]id.Hash, capacity)
-				for i := 0; i < capacity; i++ {
-					content := dhtutil.RandomContent()
-					hashes[i] = id.Hash(sha256.Sum256(content))
-					resolver.Insert(hashes[i], contentType, content)
-				}
-
-				// Add more data to cause old data to be dropped.
-				newHashes := make([]id.Hash, capacity)
-				newContent := make([][]byte, capacity)
-				for i := 0; i < capacity; i++ {
-					newContent[i] = dhtutil.RandomContent()
-					newHashes[i] = id.Hash(sha256.Sum256(newContent[i]))
-					resolver.Insert(newHashes[i], contentType, newContent[i])
-				}
-
-				// Verify new data exists and old data has been dropped.
-				for _, hash := range hashes {
-					content, ok := resolver.Content(hash, contentType, false)
-					Expect(ok).To(BeFalse())
-					Expect(len(content)).To(Equal(0))
-				}
-
-				for i := range newHashes {
-					content, ok := resolver.Content(newHashes[i], contentType, false)
-					Expect(ok).To(BeTrue())
-					Expect(content).To(Equal(newContent[i]))
-				}
-			})
-		})
-
-		Context("when querying content that does not exist", func() {
-			It("should return false", func() {
-				resolver := dht.NewDoubleCacheContentResolver(
-					dht.DefaultDoubleCacheContentResolverOptions(),
-					nil,
-				)
-
-				f := func(contentType uint8, content []byte) bool {
-					hash := id.Hash(sha256.Sum256(content))
-					newContent, ok := resolver.Content(hash, contentType, false)
-					Expect(ok).To(BeFalse())
-					Expect(len(newContent)).To(Equal(0))
-					return true
-				}
-				Expect(quick.Check(f, nil)).To(Succeed())
-			})
-		})
-
-		Context("when using an inner resolver", func() {
-			It("should forward calls to it", func() {
-				insertCh := make(chan id.Hash)
-				deleteCh := make(chan id.Hash)
-				contentCh := make(chan id.Hash)
-
-				resolver := dht.NewDoubleCacheContentResolver(
-					dht.DefaultDoubleCacheContentResolverOptions(),
-					dhtutil.NewChannelResolver(insertCh, deleteCh, contentCh),
-				)
-				contentType := uint8(0)
-
-				// Insert and wait on the channel to make sure the inner
-				// resolver received the message.
-				hash := id.Hash(sha256.Sum256(dhtutil.RandomContent()))
-				go resolver.Insert(hash, contentType, nil)
-
-				newHash := <-insertCh
-				Expect(newHash).To(Equal(hash))
-
-				// Delete and wait on the channel to make sure the inner
-				// resolver received the message.
-				hash = id.Hash(sha256.Sum256(dhtutil.RandomContent()))
-				go resolver.Delete(hash, contentType)
-
-				newHash = <-deleteCh
-				Expect(newHash).To(Equal(hash))
-
-				// Get and wait on the channel to make sure the inner resolver
-				// received the message.
-				hash = id.Hash(sha256.Sum256(dhtutil.RandomContent()))
-				go resolver.Content(hash, contentType, false)
-
-				newHash = <-contentCh
-				Expect(newHash).To(Equal(hash))
-
-				// Ensure the channels receive no additional messages.
-				select {
-				case <-insertCh:
-					Fail("unexpected insert message")
-				case <-deleteCh:
-					Fail("unexpected delete message")
-				case <-contentCh:
-					Fail("unexpected content message")
-				case <-time.After(time.Second):
-				}
-			})
-=======
 var _ = Describe("Double-cache Content Resolver", func() {
 	Context("when inserting content", func() {
 		It("should be able to query it", func() {
@@ -154,7 +25,7 @@
 				hash := id.Hash(sha256.Sum256(content))
 				resolver.Insert(hash, contentType, content)
 
-				newContent, ok := resolver.Content(hash)
+				newContent, ok := resolver.Content(hash, contentType, false)
 				Expect(ok).To(BeTrue())
 				Expect(newContent).To(Equal(content))
 				return true
@@ -171,11 +42,12 @@
 			)
 
 			// Fill cache with data that is too big.
+			contentType := uint8(0)
 			content := [10]byte{0x00, 0x01, 0x02, 0x03, 0x04, 0x05, 0x06, 0x07, 0x08, 0x09}
 			hash := id.NewHash(content[:])
-			resolver.Insert(hash, 0, content[:])
+			resolver.Insert(hash, contentType, content[:])
 
-			_, ok := resolver.Content(hash)
+			_, ok := resolver.Content(hash, contentType, false)
 			Expect(ok).To(BeFalse())
 		})
 
@@ -186,35 +58,36 @@
 					WithCapacity(capacity),
 				nil,
 			)
+			contentType := uint8(0)
 
 			// Fill cache with data.
 			content := [10]byte{0x00, 0x01, 0x02, 0x03, 0x04, 0x05, 0x06, 0x07, 0x08, 0x09}
 			hash := id.NewHash(content[:])
-			resolver.Insert(hash, 0, content[:])
+			resolver.Insert(hash, contentType, content[:])
 
 			// Add more data.
 			newContent := [10]byte{0x10, 0x11, 0x12, 0x13, 0x14, 0x15, 0x16, 0x17, 0x18, 0x19}
 			newHash := id.NewHash(newContent[:])
-			resolver.Insert(newHash, 0, newContent[:])
+			resolver.Insert(newHash, contentType, newContent[:])
 
 			// Both chunks of data should be present.
-			_, ok := resolver.Content(hash)
+			_, ok := resolver.Content(hash, contentType, false)
 			Expect(ok).To(BeTrue())
-			_, ok = resolver.Content(newHash)
+			_, ok = resolver.Content(newHash, contentType, false)
 			Expect(ok).To(BeTrue())
 
 			// Add event more data.
 			newerContent := [10]byte{0x20, 0x21, 0x22, 0x23, 0x24, 0x25, 0x26, 0x27, 0x28, 0x29}
 			newerHash := id.NewHash(newerContent[:])
-			resolver.Insert(newerHash, 0, newerContent[:])
+			resolver.Insert(newerHash, contentType, newerContent[:])
 
 			// Verify the two latest chunks exist, and that the rest has been
 			// rotated out.
-			_, ok = resolver.Content(hash)
+			_, ok = resolver.Content(hash, contentType, false)
 			Expect(ok).To(BeFalse())
-			_, ok = resolver.Content(newHash)
+			_, ok = resolver.Content(newHash, contentType, false)
 			Expect(ok).To(BeTrue())
-			_, ok = resolver.Content(newerHash)
+			_, ok = resolver.Content(newerHash, contentType, false)
 			Expect(ok).To(BeTrue())
 		})
 	})
@@ -228,7 +101,7 @@
 
 			f := func(contentType uint8, content []byte) bool {
 				hash := id.Hash(sha256.Sum256(content))
-				newContent, ok := resolver.Content(hash)
+				newContent, ok := resolver.Content(hash, contentType, false)
 				Expect(ok).To(BeFalse())
 				Expect(len(newContent)).To(Equal(0))
 				return true
@@ -245,13 +118,14 @@
 
 			resolver := dht.NewDoubleCacheContentResolver(
 				dht.DefaultDoubleCacheContentResolverOptions(),
-				dhtutil.NewMockResolver(insertCh, deleteCh, contentCh),
+				dhtutil.NewChannelResolver(insertCh, deleteCh, contentCh),
 			)
+			contentType := uint8(0)
 
 			// Insert and wait on the channel to make sure the inner
 			// resolver received the message.
 			hash := id.Hash(sha256.Sum256(dhtutil.RandomContent()))
-			go resolver.Insert(hash, 0, nil)
+			go resolver.Insert(hash, contentType, nil)
 
 			newHash := <-insertCh
 			Expect(newHash).To(Equal(hash))
@@ -259,7 +133,7 @@
 			// Delete and wait on the channel to make sure the inner
 			// resolver received the message.
 			hash = id.Hash(sha256.Sum256(dhtutil.RandomContent()))
-			go resolver.Delete(hash)
+			go resolver.Delete(hash, contentType)
 
 			newHash = <-deleteCh
 			Expect(newHash).To(Equal(hash))
@@ -267,7 +141,7 @@
 			// Get and wait on the channel to make sure the inner resolver
 			// received the message.
 			hash = id.Hash(sha256.Sum256(dhtutil.RandomContent()))
-			go resolver.Content(hash)
+			go resolver.Content(hash, contentType, false)
 
 			newHash = <-contentCh
 			Expect(newHash).To(Equal(hash))
@@ -290,8 +164,8 @@
 	Context("when callbacks are not defined", func() {
 		It("should not panic", func() {
 			Expect(func() { dht.CallbackContentResolver{}.Insert(id.Hash{}, 0, []byte{}) }).ToNot(Panic())
-			Expect(func() { dht.CallbackContentResolver{}.Delete(id.Hash{}) }).ToNot(Panic())
-			Expect(func() { dht.CallbackContentResolver{}.Content(id.Hash{}) }).ToNot(Panic())
+			Expect(func() { dht.CallbackContentResolver{}.Delete(id.Hash{}, 0) }).ToNot(Panic())
+			Expect(func() { dht.CallbackContentResolver{}.Content(id.Hash{}, 0, false) }).ToNot(Panic())
 		})
 	})
 
@@ -305,22 +179,21 @@
 				InsertCallback: func(id.Hash, uint8, []byte) {
 					cond1 = true
 				},
-				DeleteCallback: func(id.Hash) {
+				DeleteCallback: func(id.Hash, uint8) {
 					cond2 = true
 				},
-				ContentCallback: func(id.Hash) ([]byte, bool) {
+				ContentCallback: func(id.Hash, uint8, bool) ([]byte, bool) {
 					cond3 = true
 					return nil, false
 				},
 			}
 			resolver.Insert(id.Hash{}, 0, []byte{})
-			resolver.Delete(id.Hash{})
-			resolver.Content(id.Hash{})
+			resolver.Delete(id.Hash{}, 0)
+			resolver.Content(id.Hash{}, 0, false)
 
 			Expect(cond1).To(BeTrue())
 			Expect(cond2).To(BeTrue())
 			Expect(cond3).To(BeTrue())
->>>>>>> 549d2d59
 		})
 	})
 })