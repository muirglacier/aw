--- conflicted
+++ resolved
@@ -56,11 +56,7 @@
 	}
 	select {
 	case <-ctx.Done():
-<<<<<<< HEAD
 		return newErrAcceptingMulticast(ctx.Err())
-=======
-		return newErrMulticastingMessage(fmt.Errorf("error receiving: %v", ctx.Err()))
->>>>>>> b724e589
 	case multicaster.events <- event:
 		return nil
 	}
